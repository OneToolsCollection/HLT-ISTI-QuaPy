Change Log 0.1.9
----------------
<<<<<<< HEAD
- [TODO] add LeQua2024 and normalized match distance to qp.error
- [TODO] add CDE-iteration and Bayes-CDE methods
=======
>>>>>>> 4474653a
- [TODO] add Friedman's method and DeBias
- [TODO] check ignore warning stuff (check https://docs.python.org/3/library/warnings.html#temporarily-suppressing-warnings)

- Added LeQua 2024 datasets and normalized match distance to qp.error

- Improved data loaders for UCI binary and UCI multiclass datasets (thanks to Lorenzo Volpi!); these datasets
    can be loaded with standardised covariates (default)

- Added a default classifier for aggregative quantifiers, which now can be instantiated without specifying
    the classifier. The default classifier can be accessed in qp.environ['DEFAULT_CLS'] and is assigned to
    sklearn.linear_model.LogisticRegression(max_iter=3000). If the classifier is not specified, then a clone
    of said classifier is returned. E.g.:
    > pacc = PACC()
    is equivalent to:
    > pacc = PACC(classifier=LogisticRegression(max_iter=3000))

- Improved error loging in model selection. In v0.1.8 only Status.INVALID was reported; in v0.1.9 it is
    now accompanied by a textual description of the error

- The number of parallel workers can now be set via an environment variable by running, e.g.:
    > N_JOBS=10 python3 your_script.py
    which has the same effect as writing the following code at the beginning of your_script.py:
    > import quapy as qp
    > qp.environ["N_JOBS"] = 10

- Some examples have been added to the ./examples/ dir, which now contains numbered examples from basics (0)
    to advanced topics (higher numbers)

- Moved the wiki documents to the ./docs/ folder so that they become editable via PR for the community

- Added Composable methods from Mirko Bunse's qunfold library! (thanks to Mirko Bunse!)

- Added Continuous Integration with GitHub Actions (thanks to Mirko Bunse!)

- Added Bayesian CC method (thanks to Pawel Czyz!). The method is described in detail in the paper
    Ziegler, Albert, and Paweł Czyż. "Bayesian Quantification with Black-Box Estimators."
    arXiv preprint arXiv:2302.09159 (2023).

- Removed binary UCI datasets {acute.a, acute.b, balance.2} from the list qp.data.datasets.UCI_BINARY_DATASETS
    (the datasets are still loadable from the fetch_UCIBinaryLabelledCollection and fetch_UCIBinaryDataset
    functions, though). The reason is that these datasets tend to yield results (for all methods) that are
    one or two orders of magnitude greater than for other datasets, and this has a disproportionate impact in
    methods average (I suspect there is something wrong in those datasets).


Change Log 0.1.8
----------------

- Added Kernel Density Estimation methods (KDEyML, KDEyCS, KDEyHD) as proposed in the paper:
    Moreo, A., González, P., & del Coz, J. J. Kernel Density Estimation for Multiclass Quantification.
    arXiv preprint arXiv:2401.00490, 2024

- Substantial internal refactor: aggregative methods now inherit a pattern by which the fit method consists of:
    a) fitting the classifier and returning the representations of the training instances (typically the posterior
        probabilities, the label predictions, or the classifier scores, and typically obtained through kFCV).
    b) fitting an aggregation function
    The function implemented in step a) is inherited from the super class. Each new aggregative method now has to
    implement only the "aggregative_fit" of step b).
    This pattern was already implemented for the prediction (thus allowing evaluation functions to be performed
    very quicky), and is now available also for training. The main benefit is that model selection now can nestle
    the training of quantifiers in two levels: one for the classifier, and another for the aggregation function.
    As a result, a method with a param grid of 10 combinations for the classifier and 10 combinations for the
    quantifier, now implies 10 trainings of the classifier + 10*10 trainings of the aggregation function (this is
    typically much faster than the classifier training), whereas in versions <0.1.8 this amounted to training
    10*10 (classifiers+aggregations).

- Added different solvers for ACC and PACC quantifiers. In quapy < 0.1.8 these quantifiers try to solve the system
    of equations Ax=B exactly (by means of np.linalg.solve). As noted by Mirko Bunse (thanks!), such an exact solution
    does sometimes not exist. In cases like this, quapy < 0.1.8 resorted to CC for providing a plausible solution.
    ACC and PACC now resorts to an approximated solution in such cases (minimizing the L2-norm of the difference
    between Ax-B) as proposed by Mirko Bunse. A quick experiment reveals this heuristic greatly improves the results
    of ACC and PACC in T2A@LeQua.

- Fixed ThresholdOptimization methods (X, T50, MAX, MS and MS2). Thanks to Tobias Schumacher and colleagues for pointing
    this out in Appendix A of "Schumacher, T., Strohmaier, M., & Lemmerich, F. (2021). A comparative evaluation of 
    quantification methods. arXiv:2103.03223v3 [cs.LG]"
    
- Added HDx and DistributionMatchingX to non-aggregative quantifiers (see also the new example "comparing_HDy_HDx.py")

- New UCI multiclass datasets added (thanks to Pablo González). The 5 UCI multiclass datasets are those corresponding
    to the following criteria:
        - >1000 instances
        - >2 classes
        - classification datasets
        - Python API available

- New IFCB (plankton) dataset added (thanks to Pablo González). See qp.datasets.fetch_IFCB.

- Added new evaluation measures NAE, NRAE (thanks to Andrea Esuli)

- Added new meta method "MedianEstimator"; an ensemble of binary base quantifiers that receives as input a dictionary
    of hyperparameters that will explore exhaustively, fitting and generating predictions for each combination of
    hyperparameters, and that returns, as the prevalence estimates, the median across all predictions.

- Added "custom_protocol.py" example.

- New API documentation template.

Change Log 0.1.7
----------------

- Protocols are now abstracted as instances of AbstractProtocol. There is a new class extending AbstractProtocol called
    AbstractStochasticSeededProtocol, which implements a seeding policy to allow replicate the series of samplings.
    There are some examples of protocols, APP, NPP, UPP, DomainMixer (experimental).
    The idea is to start the sample generation by simply calling the __call__ method.
    This change has a great impact in the framework, since many functions in qp.evaluation, qp.model_selection,
    and sampling functions in LabelledCollection relied of the old functions. E.g., the functionality of
    qp.evaluation.artificial_prevalence_report or qp.evaluation.natural_prevalence_report is now obtained by means of
    qp.evaluation.report which takes a protocol as an argument. I have not maintained compatibility with the old
    interfaces because I did not really like them. Check the wiki guide and the examples for more details.

- Exploration of hyperparameters in Model selection can now be run in parallel (there was a n_jobs argument in
    QuaPy 0.1.6 but only the evaluation part for one specific hyperparameter was run in parallel).

- The prediction function has been refactored, so it applies the optimization for aggregative quantifiers (that
    consists in pre-classifying all instances, and then only invoking aggregate on the samples) only in cases in
    which the total number of classifications would be smaller than the number of classifications with the standard
    procedure. The user can now specify "force", "auto", True of False, in order to actively decide for applying it
    or not.

- examples directory created!

- DyS, Topsoe distance and binary search (thanks to Pablo González)

- Multi-thread reproducibility via seeding (thanks to Pablo González)

- n_jobs is now taken from the environment if set to None

- ACC, PACC, Forman's threshold variants have been parallelized.

- cross_val_predict (for quantification) added to model_selection: would be nice to allow the user specifies a
    test protocol maybe, or None for bypassing it?

- Bugfix: adding two labelled collections (with +) now checks for consistency in the classes

- newer versions of numpy raise a warning when accessing types (e.g., np.float). I have replaced all such instances
    with the plain python type (e.g., float).

- new dependency "abstention" (to add to the project requirements and setup). Calibration methods from
    https://github.com/kundajelab/abstention added.

- the internal classifier of aggregative methods is now called "classifier" instead of "learner"

- when optimizing the hyperparameters of an aggregative quantifier, the classifier's specific hyperparameters
    should be marked with a "classifier__" prefix (just like in scikit-learn with estimators), while the quantifier's
    specific hyperparameters are named directly. For example, PCC(LogisticRegression()) quantifier has hyperparameters
    "classifier__C", "classifier__class_weight", etc., instead of "C" and "class_weight" as in v0.1.6.

- hyperparameters yielding to inconsistent runs raise a ValueError exception, while hyperparameter combinations
    yielding to internal errors of surrogate functions are reported and skipped, without stopping the grid search.

- DistributionMatching methods added. This is a general framework for distribution matching methods that catters for
    multiclass quantification. That is to say, one could get a multiclass variant of the (originally binary) HDy
    method aligned with the Firat's formulation.

- internal method properties "binary", "aggregative", and "probabilistic" have been removed; these conditions are
    checked via isinstance

- quantifiers (i.e., classes that inherit from BaseQuantifier) are not forced to implement classes_ or n_classes;
    these can be used anyway internally, but the framework will not suppose (nor impose) that a quantifier implements
    them

- qp.evaluation.prediction has been optimized so that, if a quantifier is of type aggregative, and if the evaluation
    protocol is of type OnLabelledCollection, then the computation is faster. In this specific case, the predictions
    are issued only once and for all, and not for each sample. An exception to this (which is implement also), is
    when the number of instances across all samples is anyway smaller than the number of instances in the original
    labelled collection; in this case the heuristic is of no help, and is therefore not applied.

- the distinction between "classify" and "posterior_probabilities" has been removed in Aggregative quantifiers,
    so that probabilistic classifiers return posterior probabilities, while non-probabilistic quantifiers
    return crisp decisions.

- OneVsAll fixed. There are now two classes: a generic one OneVsAllGeneric that works with any quantifier (e.g.,
    any instance of BaseQuantifier), and a subclass of it called OneVsAllAggregative which implements the
    classify / aggregate interface. Both are instances of OneVsAll. There is a method getOneVsAll that returns the
    best instance based on the type of quantifier.
<|MERGE_RESOLUTION|>--- conflicted
+++ resolved
@@ -1,10 +1,7 @@
 Change Log 0.1.9
 ----------------
-<<<<<<< HEAD
 - [TODO] add LeQua2024 and normalized match distance to qp.error
 - [TODO] add CDE-iteration and Bayes-CDE methods
-=======
->>>>>>> 4474653a
 - [TODO] add Friedman's method and DeBias
 - [TODO] check ignore warning stuff (check https://docs.python.org/3/library/warnings.html#temporarily-suppressing-warnings)
 
